--- conflicted
+++ resolved
@@ -1,52 +1,5 @@
 // src/frontend/src/pages/LoanDetailPage.tsx
 import { useEffect, useState } from 'react';
-<<<<<<< HEAD
-import { useParams, useNavigate } from 'react-router-dom';
-import { Button } from '@loanvision/shared/components/ui/button';
-import { Card, CardContent, CardHeader, CardTitle } from '@loanvision/shared/components/ui/card';
-import { Loan } from './LoanExplorerPage';
-import { ArrowLeft, CheckCircle2, Clock, AlertCircle } from 'lucide-react';
-import axios from 'axios';
-import { getMilestoneStatus } from '../lib/timelineUtils';
-import StreetViewPanorama from '../components/StreetViewPanorama';
-
-// Interface for the timeline data from the backend
-interface Milestone {
-  milestone_name: string;
-  actual_completion_date: string | null;
-  expected_completion_date: string | null;
-}
-
-// A reusable component for displaying each data point
-const DetailItem = ({ label, children }: { label: string; children: React.ReactNode }) => (
-  <div>
-    <p className="text-sm text-slate-500">{label}</p>
-    <div className="font-medium text-slate-900 mt-1">{children}</div>
-  </div>
-);
-
-const LoanDetailPage = () => {
-  const { loanId } = useParams<{ loanId: string }>();
-  const navigate = useNavigate();
-  const [loan, setLoan] = useState<Loan | null>(null);
-  const [timeline, setTimeline] = useState<Milestone[]>([]);
-  const [propertyData, setPropertyData] = useState<any>(null);
-  const [loading, setLoading] = useState(true);
-
-  // Fetch property data function
-  const fetchPropertyData = async (loanId: string) => {
-    try {
-      const apiUrl = import.meta.env.VITE_API_BASE_URL || '';
-      const response = await axios.get(`${apiUrl}/api/v2/loans/${loanId}/property-details`);
-      console.log('Property data fetched:', response.data);
-      setPropertyData(response.data);
-    } catch (error) {
-      console.error('Failed to fetch property data:', error);
-      // Don't fail the entire page if property data is not available
-      setPropertyData(null);
-    }
-  };
-=======
 import { useParams } from 'react-router-dom';
 import axios from 'axios';
 import { differenceInDays } from 'date-fns';
@@ -56,6 +9,7 @@
 import { Accordion, AccordionContent, AccordionItem, AccordionTrigger } from '@loanvision/shared/components/ui/accordion';
 import { useToast } from '@loanvision/shared/hooks/use-toast';
 import { Loan } from './LoanExplorerPage';
+import StreetViewPanorama from '../components/StreetViewPanorama';
 
 // Enhanced interface for detailed loan data including origination and payment history
 interface LoanDetail extends Loan {
@@ -82,6 +36,7 @@
   property_data: any; // Keep as 'any' for now since RentCast returns varied structures
   last_updated: string | null;
 }
+
 import { 
   DetailItem, 
   Milestone, 
@@ -101,28 +56,11 @@
   const [error, setError] = useState<string | null>(null);
   const [isEnriching, setIsEnriching] = useState(false);
   const { toast } = useToast();
->>>>>>> 37cd57b4
 
   useEffect(() => {
     const fetchAllDetails = async () => {
       if (!loanId) return;
       setLoading(true);
-<<<<<<< HEAD
-      try {
-        const apiUrl = import.meta.env.VITE_API_BASE_URL || '';
-        // Fetch all data points in parallel
-        const [loanRes, timelineRes] = await Promise.all([
-          axios.get(`${apiUrl}/api/v2/loans/${loanId}`),
-          axios.get(`${apiUrl}/api/loans/${loanId}/foreclosure-timeline`).catch(() => ({ data: [] })) // Gracefully handle no timeline
-        ]);
-        setLoan(loanRes.data);
-        setTimeline(timelineRes.data);
-        
-        // Fetch property data separately (non-blocking)
-        fetchPropertyData(loanId);
-      } catch (error) {
-        console.error('Failed to fetch loan details:', error);
-=======
       setError(null);
       
       try {
@@ -141,35 +79,10 @@
       } catch (error) {
         console.error('Failed to fetch loan details:', error);
         setError('Failed to load loan details. Please try again.');
->>>>>>> 37cd57b4
       } finally {
         setLoading(false);
       }
     };
-<<<<<<< HEAD
-    fetchAllDetails();
-  }, [loanId]);
-
-  // --- Helper Functions ---
-  const formatCurrency = (value: any) => !value ? "—" : parseFloat(value).toLocaleString('en-US', { style: 'currency', currency: 'USD' });
-  const formatDate = (value: any) => {
-    if (!value) return "—";
-    const date = new Date(value);
-    const userTimezoneOffset = date.getTimezoneOffset() * 60000;
-    const correctedDate = new Date(date.getTime() + userTimezoneOffset);
-    return isNaN(correctedDate.getTime()) ? "—" : correctedDate.toLocaleDateString('en-US');
-  };
-  const formatPercent = (value: any) => !value ? "—" : `${(parseFloat(value) * 100).toFixed(2)}%`;
-  const formatValue = (value: any) => value || "—";
-  const generateZillowUrl = (l: Loan | null) => l ? `https://www.zillow.com/homes/${encodeURIComponent(`${l.address}, ${l.city}, ${l.state} ${l.zip}`)}` : '#';
-  const handleInvestorClick = (name: string | null | undefined) => alert(`Investor view for ${name || 'N/A'} coming soon!`);
-  const getStatusIcon = (milestone: Milestone) => {
-    const status = getMilestoneStatus(milestone.actual_completion_date, milestone.expected_completion_date);
-
-    if (status === 'COMPLETED_ON_TIME') return <CheckCircle2 className="h-5 w-5 text-green-500" />;
-    if (status === 'COMPLETED_LATE' || status === 'PENDING_OVERDUE') return <AlertCircle className="h-5 w-5 text-red-500" />;
-    return <Clock className="h-5 w-5 text-slate-400" />;
-=======
 
     fetchAllDetails();
   }, [loanId]);
@@ -224,15 +137,10 @@
     } finally {
       setIsEnriching(false);
     }
->>>>>>> 37cd57b4
   };
 
   if (loading) {
     return (
-<<<<<<< HEAD
-      <div className="container mx-auto p-6">
-        <div className="text-center p-8">Loading loan details...</div>
-=======
       <div className="p-6">
         <div className="animate-pulse">
           <div className="h-8 bg-slate-200 rounded w-1/3 mb-6"></div>
@@ -259,83 +167,12 @@
         <div className="bg-red-50 border border-red-200 rounded-md p-4">
           <p className="text-red-600">{error}</p>
         </div>
->>>>>>> 37cd57b4
       </div>
     );
   }
 
   if (!loan) {
     return (
-<<<<<<< HEAD
-      <div className="container mx-auto p-6">
-        <div className="text-center p-8 text-red-600">Failed to load loan details.</div>
-      </div>
-    );
-  }
-
-  return (
-    <div className="container mx-auto p-6 max-w-6xl">
-      {/* Header */}
-      <div className="flex items-center gap-4 mb-6">
-        <Button variant="outline" size="icon" onClick={() => navigate('/loans')}>
-          <ArrowLeft className="h-4 w-4" />
-        </Button>
-        <div>
-          <h1 className="text-2xl font-bold text-gray-900">Loan Details</h1>
-          <p className="text-gray-600">Loan ID: {loan.loan_id}</p>
-        </div>
-      </div>
-
-      <div className="space-y-6">
-        {/* === Section 1: Borrower & Property === */}
-        <div className="grid grid-cols-1 lg:grid-cols-2 gap-6">
-          <Card>
-            <CardHeader>
-              <CardTitle className="text-base">Loan & Borrower</CardTitle>
-            </CardHeader>
-            <CardContent className="space-y-4">
-              <DetailItem label="Borrower Name">{`${loan.first_name} ${loan.last_name}`}</DetailItem>
-              <DetailItem label="Investor">
-                <button 
-                  onClick={() => handleInvestorClick(loan.investor_name)} 
-                  className="text-blue-600 hover:underline font-medium text-left"
-                >
-                  {formatValue(loan.investor_name)}
-                </button>
-              </DetailItem>
-            </CardContent>
-          </Card>
-
-          <Card>
-            <CardHeader>
-              <CardTitle className="text-base">Property</CardTitle>
-            </CardHeader>
-            <CardContent>
-              <div className="mb-4">
-                {propertyData?.property_data?.latitude && propertyData?.property_data?.longitude ? (
-                  <StreetViewPanorama 
-                    lat={propertyData.property_data.latitude} 
-                    lng={propertyData.property_data.longitude} 
-                  />
-                ) : (
-                  <div className="flex items-center justify-center h-[300px] bg-slate-100 rounded-md">
-                    <p className="text-sm text-slate-500">Street View not available.</p>
-                  </div>
-                )}
-              </div>
-              <div className="space-y-4">
-                <DetailItem label="Property Address">
-                  <a 
-                    href={generateZillowUrl(loan)} 
-                    target="_blank" 
-                    rel="noopener noreferrer" 
-                    className="text-blue-600 hover:underline"
-                  >
-                    {`${formatValue(loan.address)}, ${formatValue(loan.city)}, ${formatValue(loan.state)}`}
-                  </a>
-                </DetailItem>
-                <DetailItem label="Lien Position">{formatValue(loan.lien_pos)}</DetailItem>
-=======
       <div className="p-6">
         <h1 className="text-2xl font-bold text-slate-900 mb-4">Loan Details</h1>
         <div className="bg-yellow-50 border border-yellow-200 rounded-md p-4">
@@ -362,17 +199,6 @@
   }
   
   const equity = propertyData?.property_data?.price ? propertyData.property_data.price - legalBalance : 0;
-
-  // Access Google Maps API key and construct Street View URL using coordinates
-  const apiKey = import.meta.env.VITE_Maps_API_KEY;
-  const lat = propertyData?.property_data?.latitude;
-  const lng = propertyData?.property_data?.longitude;
-  let streetViewImageUrl = '';
-
-  if (apiKey && lat && lng) {
-    // Use latitude and longitude for a more reliable lookup.
-    streetViewImageUrl = `https://maps.googleapis.com/maps/api/streetview?size=600x300&location=${lat},${lng}&key=${apiKey}`;
-  }
 
   return (
     <div className="p-6 space-y-6">
@@ -457,71 +283,10 @@
                 <DetailItem label="IRR">
                   <span className="text-slate-500 italic">Calculation coming soon</span>
                 </DetailItem>
->>>>>>> 37cd57b4
               </div>
             </CardContent>
           </Card>
         </div>
-<<<<<<< HEAD
-        
-        {/* === Section 2: Financials & Status === */}
-        <Card>
-          <CardHeader>
-            <CardTitle className="text-base">Financials & Status</CardTitle>
-          </CardHeader>
-          <CardContent>
-            <div className="grid grid-cols-1 md:grid-cols-3 lg:grid-cols-5 gap-x-8 gap-y-4">
-              <DetailItem label="UPB">
-                <span className="text-xl font-bold">{formatCurrency(loan.prin_bal)}</span>
-              </DetailItem>
-              <DetailItem label="Interest Rate">{formatPercent(loan.int_rate)}</DetailItem>
-              <DetailItem label="Legal Status">{formatValue(loan.legal_status)}</DetailItem>
-              <DetailItem label="Last Paid">{formatDate(loan.last_pymt_received)}</DetailItem>
-              <DetailItem label="Next Due">{formatDate(loan.next_pymt_due)}</DetailItem>
-            </div>
-          </CardContent>
-        </Card>
-
-        {/* === Section 3: Foreclosure Timeline === */}
-        {timeline && timeline.length > 0 && (
-          <Card>
-            <CardHeader>
-              <CardTitle className="text-base">Foreclosure Timeline</CardTitle>
-            </CardHeader>
-            <CardContent>
-              <div className="space-y-3">
-                {timeline.map((milestone, index) => (
-                  <div key={index} className="flex items-center gap-4 p-2 rounded-md hover:bg-slate-50">
-                    <div>{getStatusIcon(milestone)}</div>
-                    <div className="flex-1">
-                      <p className="font-medium text-slate-800">{milestone.milestone_name}</p>
-                      <div className="flex items-center gap-4 text-xs text-slate-500 mt-1">
-                        <span>Actual: {formatDate(milestone.actual_completion_date)}</span>
-                        <span>Expected: {formatDate(milestone.expected_completion_date)}</span>
-                      </div>
-                    </div>
-                  </div>
-                ))}
-              </div>
-            </CardContent>
-          </Card>
-        )}
-
-        {/* === Section 4: Property Enrichment Data (Validation) === */}
-        {propertyData && (
-          <Card>
-            <CardHeader>
-              <CardTitle className="text-base">Enrichment Data (Validation)</CardTitle>
-            </CardHeader>
-            <CardContent>
-              <pre className="text-xs whitespace-pre-wrap break-all bg-gray-50 p-4 rounded">
-                {JSON.stringify(propertyData, null, 2)}
-              </pre>
-            </CardContent>
-          </Card>
-        )}
-      </div>
-=======
 
         {/* Right Column - Takes 1 column on large screens */}
         <div className="lg:col-span-1 space-y-6">
@@ -565,18 +330,17 @@
                 </div>
               ) : propertyData ? (
                 <div className="space-y-4">
-                  {/* Street View Image */}
-                  {streetViewImageUrl ? (
+                  {/* Dynamic Street View Panorama */}
+                  {propertyData?.property_data?.latitude && propertyData?.property_data?.longitude ? (
                     <div className="mb-4">
-                      <img 
-                        src={streetViewImageUrl} 
-                        alt={`Street view of ${loan.address}, ${loan.city}, ${loan.state}`} 
-                        className="rounded-md w-full object-cover border" 
+                      <StreetViewPanorama 
+                        lat={propertyData.property_data.latitude} 
+                        lng={propertyData.property_data.longitude} 
                       />
                     </div>
                   ) : (
                     <div className="mb-4 p-4 text-center bg-slate-50 rounded-md">
-                      <p className="text-sm text-slate-500">Street View image not available.</p>
+                      <p className="text-sm text-slate-500">Street View not available.</p>
                     </div>
                   )}
 
@@ -707,7 +471,6 @@
           </div>
         </CardContent>
       </Card>
->>>>>>> 37cd57b4
     </div>
   );
 };
