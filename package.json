--- conflicted
+++ resolved
@@ -16,10 +16,6 @@
     "start": "npm run start --workspace=src/backend",
     "tune-classifier": "tsx tuneClassifier.ts",
     "test-ocr": "tsx testOCR.ts"
-<<<<<<< HEAD
-    
-=======
->>>>>>> c8305188
   },
   "devDependencies": {
     "@types/node": "^20.10.0",
